from pathlib import Path

import frontmatter
import markdown
from flask import Blueprint, abort, redirect, render_template, request, session, url_for
from flask_babel import _
from flask_login import current_user

from app.models import (
    Invitation,
    MediaServer,
    Settings,
    WizardBundle,
    WizardBundleStep,
    WizardStep,
)
from app.services.ombi_client import run_all_importers

wizard_bp = Blueprint("wizard", __name__, url_prefix="/wizard")
BASE_DIR = Path(__file__).resolve().parent.parent.parent.parent / "wizard_steps"


# Only allow access right after signup or when logged in
@wizard_bp.before_request
def restrict_wizard():
    # Determine if the Wizard ACL is enabled (default: True)
    acl_row = Settings.query.filter_by(key="wizard_acl_enabled").first()
    acl_enabled = True  # default behaviour – restrict access
    if acl_row and acl_row.value is not None:
        acl_enabled = str(acl_row.value).lower() != "false"

    # Skip further checks if the ACL feature is disabled
    if not acl_enabled:
        return None  # Allow everyone

    # Enforce ACL: allow only authenticated users or invited sessions
    if current_user.is_authenticated:
        return None
    if not session.get("wizard_access"):
        return redirect("/")
    return None


# ─── helpers ────────────────────────────────────────────────────
def _get_server_context(server_type: str) -> dict[str, str | None]:
    """Get server-specific context variables for a given server type"""
    # Find the server for this specific server type
    # Priority: 1) From invitation servers, 2) First server of this type

    server = None

    # 1️⃣ Check if we have an invitation with specific servers
    inv_code = session.get("wizard_access")
    if inv_code:
        inv = Invitation.query.filter_by(code=inv_code).first()
        if inv and inv.servers:
            # Find the server of the requested type
            server = next(
                (s for s in inv.servers if s.server_type == server_type), None
            )

    # 2️⃣ Fallback to first server of this type
    if server is None:
        server = MediaServer.query.filter_by(server_type=server_type).first()

    # 3️⃣ Last resort: any server
    if server is None:
        server = MediaServer.query.first()

    context = {}
    if server:
        # Server-specific variables that steps can use
        context["external_url"] = server.external_url or server.url or ""
        context["server_url"] = server.url or ""
        context["server_name"] = getattr(server, "name", "") or ""
        context["server_type"] = server.server_type
    else:
        # Fallback values to prevent template errors
        context["external_url"] = ""
        context["server_url"] = ""
        context["server_name"] = ""
        context["server_type"] = server_type

    return context


def _settings() -> dict[str, str | None]:
    # Load all Settings rows **except** legacy server-specific keys. Those have
    # been migrated to the dedicated ``MediaServer`` table and should no longer
    # be sourced from the generic key/value store.
    LEGACY_KEYS: set[str] = {
        "server_type",
        "server_url",
        "external_url",
        "api_key",
        "server_name",
    }

    data: dict[str, str | None] = {
        s.key: s.value for s in Settings.query.all() if s.key not in LEGACY_KEYS
    }

    # ------------------------------------------------------------------
    # Determine the *active* server context in the following order of
    # precedence:
    #   1️⃣  Explicit invitation (wizard_access session key)
    #   2️⃣  First configured MediaServer row (arbitrary default)
    # If neither exists, the Wizard still needs sensible fallbacks so the
    # markdown templates render without errors.
    # ------------------------------------------------------------------

    srv = None

    # 1️⃣  Invitation override
    inv_code = session.get("wizard_access")
    if inv_code:
        inv = Invitation.query.filter_by(code=inv_code).first()
        if inv and inv.server:
            srv = inv.server

    # 2️⃣  Fallback to the first MediaServer row (if any)
    if srv is None:
        srv = MediaServer.query.first()

    # Populate the derived server fields so that existing Jinja templates that
    # reference ``settings.server_*`` continue to work seamlessly.
    if srv is not None:
        data["server_type"] = srv.server_type
        data["server_url"] = srv.external_url or srv.url
        if srv.external_url:
            data["external_url"] = srv.external_url
        if getattr(srv, "name", None):
            data["server_name"] = srv.name

    # If still missing, supply sane defaults to avoid KeyErrors in templates.
    data.setdefault("server_type", "plex")
    data.setdefault("server_url", "")

    return data


def _eligible(post: frontmatter.Post, cfg: dict) -> bool:
    need = post.get("requires", [])
    return all(cfg.get(k) for k in need)


def _steps(server: str, cfg: dict):
    """Return ordered wizard steps for *server* filtered by eligibility.

    Preference order:
        1. Rows from the new *wizard_step* table (if any exist for the given
           server_type).
        2. Legacy markdown files shipped in the repository (fallback).
    """

    # ─── 1) DB-backed steps ────────────────────────────────────────────────
    try:
        db_rows = (
            WizardStep.query.filter_by(server_type=server)
            .order_by(WizardStep.position)
            .all()
        )
    except Exception:
        db_rows = []  # table may not exist during migrations/tests

    if db_rows:

        class _RowAdapter:
            """Lightweight shim exposing the subset of frontmatter.Post API
            used by helper functions: `.content` property and `.get()` for
            access to `requires` metadata.
            """

            __slots__ = ("content", "_requires")

            def __init__(self, row: "WizardStep"):
                self.content = row.markdown
                self._requires = row.requires or []

            # frontmatter.Post.get(key, default)
            def get(self, key, default=None):
                if key == "requires":
                    return self._requires
                return default

        steps = [_RowAdapter(r) for r in db_rows if _eligible(_RowAdapter(r), cfg)]
        if steps:
            return steps

    # ─── 2) Fallback to bundled markdown files ─────────────────────────────
    files = sorted((BASE_DIR / server).glob("*.md"))
    return [frontmatter.load(f) for f in files if _eligible(frontmatter.load(f), cfg)]


def _render(post: frontmatter.Post, ctx: dict, server_type: str = None) -> str:
    from flask import render_template_string

    # Jinja templates inside the markdown files expect a top-level `settings` variable.
    # Build a context copy that exposes the current config dictionary via this key
    # while still passing through all existing entries and utilities (e.g. the _() gettext).
    _vars = ctx.copy()
    _vars.setdefault("settings", ctx)  # avoid overwriting if already provided

    # Add server-specific variables for the current step
    if server_type:
        server_context = _get_server_context(server_type)
        _vars.update(server_context)

    md = render_template_string(post.content, **_vars)
    return markdown.markdown(md, extensions=["fenced_code", "tables", "attr_list"])


def _serve(server: str, idx: int):
    cfg = _settings()
    steps = _steps(server, cfg)
    if not steps:
        abort(404)

    # read the dir flag HTMX sends ('' | 'prev' | 'next')
    direction = request.values.get("dir", "")

    idx = max(0, min(idx, len(steps) - 1))
    html = _render(steps[idx], cfg | {"_": _}, server_type=server)
    
    if not request.headers.get("HX-Request"):
        page = "wizard/frame.html"
    else:
        page = "wizard/steps.html"

    return render_template(
        page,
        body_html=html,
        idx=idx,
        max_idx=len(steps) - 1,
        server_type=server,
        direction=direction,  # ← NEW
    )


# ─── routes ─────────────────────────────────────────────────────
@wizard_bp.route("/")
def start():
    """Entry point – choose wizard folder based on invitation or global settings."""
    run_all_importers()

    inv_code = session.get("wizard_access")
    server_type = None
    if inv_code:
        inv = Invitation.query.filter_by(code=inv_code).first()

        # ── 1️⃣ explicit bundle override ───────────────────────────
        if inv and inv.wizard_bundle_id:
            session["wizard_bundle_id"] = inv.wizard_bundle_id
            # drop any server order session var to avoid conflicts
            session.pop("wizard_server_order", None)
            return redirect(url_for("wizard.bundle_view", idx=0))

        # ── 2️⃣ multi-server combo logic ───────────────────────────
        if inv and inv.servers:
            server_order = sorted(inv.servers, key=lambda s: s.server_type)
            if len(server_order) > 1:
                # store ordered list in session and redirect to combo route
                session["wizard_server_order"] = [s.server_type for s in server_order]
                return redirect(url_for("wizard.combo", idx=0))
            server_type = server_order[0].server_type

    if not server_type:
        first_srv = MediaServer.query.first()
        server_type = first_srv.server_type if first_srv else "plex"

    return _serve(server_type, 0)


@wizard_bp.route("/<server>/<int:idx>")
def step(server, idx):
    return _serve(server, idx)


# ─── combined wizard for multi-server invites ─────────────────────────────


@wizard_bp.route("/combo/<int:idx>")
def combo(idx: int):
    cfg = _settings()
    order = session.get("wizard_server_order") or []
    if not order:
        # fallback to normal wizard
        return redirect(url_for("wizard.start"))

    # concatenate steps preserving order AND track which server each step belongs to
    steps: list = []
    step_server_mapping: list = []  # Track which server type each step belongs to

    for stype in order:
        server_steps = _steps(stype, cfg)
        steps.extend(server_steps)
        # Add server type for each step
        step_server_mapping.extend([stype] * len(server_steps))

    if not steps:
        abort(404)

    idx = max(0, min(idx, len(steps) - 1))

    # Get the server type for the current step
    current_server_type = (
        step_server_mapping[idx] if idx < len(step_server_mapping) else order[0]
    )

    html = _render(steps[idx], cfg | {"_": _}, server_type=current_server_type)
    
    if not request.headers.get("HX-Request"):
        page = "wizard/frame.html"
    else:
        page = "wizard/steps.html"

    return render_template(
        page,
        body_html=html,
        idx=idx,
        max_idx=len(steps) - 1,
        server_type="combo",
        direction=request.values.get("dir", ""),
    )


# ─── bundle-specific wizard route ──────────────────────────────


@wizard_bp.route("/bundle/<int:idx>")
def bundle_view(idx: int):
    bundle_id = session.get("wizard_bundle_id")
    if not bundle_id:
        return redirect(url_for("wizard.start"))

    bundle = WizardBundle.query.get(bundle_id)
    if not bundle:
        abort(404)

    # ordered steps via association table
    ordered = (
        WizardBundleStep.query.filter_by(bundle_id=bundle_id)
        .order_by(WizardBundleStep.position)
        .all()
    )
    steps_raw = [r.step for r in ordered]

    # adapt to frontmatter-like interface
    class _RowAdapter:
        __slots__ = ("content",)

        def __init__(self, row: WizardStep):
            self.content = row.markdown

        def get(self, key, default=None):
            return None

    steps = [_RowAdapter(s) for s in steps_raw]
    if not steps:
        abort(404)

    idx = max(0, min(idx, len(steps) - 1))

    # Get the server type for the current step from the WizardStep
    current_server_type = steps_raw[idx].server_type if idx < len(steps_raw) else None
<<<<<<< HEAD
    
    html = _render(steps[idx], _settings() | {'_': _}, server_type=current_server_type)
    
    if not request.headers.get("HX-Request"):
        page = "wizard/frame.html"
    else:
        page = "wizard/steps.html"

    return render_template(
        page,
=======

    html = _render(steps[idx], _settings() | {"_": _}, server_type=current_server_type)

    return render_template(
        "wizard/frame.html",
>>>>>>> 51a60e41
        body_html=html,
        idx=idx,
        max_idx=len(steps) - 1,
        server_type="bundle",
        direction=request.values.get("dir", ""),
    )<|MERGE_RESOLUTION|>--- conflicted
+++ resolved
@@ -360,13 +360,12 @@
         abort(404)
 
     idx = max(0, min(idx, len(steps) - 1))
-
+    
     # Get the server type for the current step from the WizardStep
     current_server_type = steps_raw[idx].server_type if idx < len(steps_raw) else None
-<<<<<<< HEAD
-    
+
     html = _render(steps[idx], _settings() | {'_': _}, server_type=current_server_type)
-    
+
     if not request.headers.get("HX-Request"):
         page = "wizard/frame.html"
     else:
@@ -374,13 +373,12 @@
 
     return render_template(
         page,
-=======
-
-    html = _render(steps[idx], _settings() | {"_": _}, server_type=current_server_type)
-
-    return render_template(
-        "wizard/frame.html",
->>>>>>> 51a60e41
+        body_html=html,
+        idx=idx,
+        max_idx=len(steps) - 1,
+        server_type="bundle",
+        direction=request.values.get("dir", ""),
+    )
         body_html=html,
         idx=idx,
         max_idx=len(steps) - 1,
